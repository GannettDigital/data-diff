--- conflicted
+++ resolved
@@ -122,15 +122,9 @@
         self.differ = TableDiffer(3, 4)
 
     def test_properties_on_empty_table(self):
-<<<<<<< HEAD
-        self.assertEqual(0, self.table.count())
-        self.assertEqual(None, self.table.count_and_checksum()[1])
-=======
         table = self.table.with_schema()
         self.assertEqual(0, table.count())
-        self.assertEqual(["id", "timestamp"], table._relevant_columns)
         self.assertEqual(None, table.count_and_checksum()[1])
->>>>>>> a25057f1
 
     def test_get_values(self):
         time = "2022-01-01 00:00:00.000000"
