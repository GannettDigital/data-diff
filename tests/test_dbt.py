import os

from pathlib import Path
import yaml
from data_diff.diff_tables import Algorithm
from .test_cli import run_datadiff_cli

from data_diff.dbt import (
    dbt_diff,
    _local_diff,
    _cloud_diff,
    DbtParser,
    RUN_RESULTS_PATH,
    MANIFEST_PATH,
    PROJECT_FILE,
    DiffVars,
)
import unittest
from unittest.mock import MagicMock, Mock, mock_open, patch, ANY


class TestDbtParser(unittest.TestCase):
    def test_get_datadiff_variables(self):
        expected_dict = {"some_key": "some_value"}
        full_dict = {"vars": {"data_diff": expected_dict}}

        mock_self = Mock()
        mock_self.project_dict = full_dict
        returned_dict = DbtParser.get_datadiff_variables(mock_self)

        self.assertEqual(expected_dict, returned_dict)

    def test_get_datadiff_variables_none(self):
        none_dict = None

        mock_self = Mock()
        mock_self.project_dict = none_dict

        with self.assertRaises(Exception):
            DbtParser.get_datadiff_variables(mock_self)

    def test_get_datadiff_variables_empty(self):
        empty_dict = {}

        mock_self = Mock()
        mock_self.project_dict = empty_dict

        with self.assertRaises(Exception):
            DbtParser.get_datadiff_variables(mock_self)

    @patch("builtins.open", new_callable=mock_open, read_data="{}")
    def test_get_models(self, mock_open):
        expected_value = "expected_value"
        mock_self = Mock()
        mock_self.project_dir = Path()
        mock_run_results = Mock()
        mock_success_result = Mock()
        mock_failed_result = Mock()
        mock_manifest = Mock()
        mock_self.parse_run_results.return_value = mock_run_results
        mock_run_results.metadata.dbt_version = "1.0.0"
        mock_success_result.unique_id = "success_unique_id"
        mock_failed_result.unique_id = "failed_unique_id"
        mock_success_result.status.name = "success"
        mock_failed_result.status.name = "failed"
        mock_run_results.results = [mock_success_result, mock_failed_result]
        mock_self.parse_manifest.return_value = mock_manifest
        mock_manifest.nodes = {"success_unique_id": expected_value}

        models = DbtParser.get_models(mock_self)

        self.assertEqual(expected_value, models[0])
        mock_open.assert_any_call(Path(RUN_RESULTS_PATH))
        mock_open.assert_any_call(Path(MANIFEST_PATH))
        mock_self.parse_run_results.assert_called_once_with(run_results={})
        mock_self.parse_manifest.assert_called_once_with(manifest={})

    @patch("builtins.open", new_callable=mock_open, read_data="{}")
    def test_get_models_bad_lower_dbt_version(self, mock_open):
        mock_self = Mock()
        mock_self.project_dir = Path()
        mock_run_results = Mock()
        mock_self.parse_run_results.return_value = mock_run_results
        mock_run_results.metadata.dbt_version = "0.19.0"

        with self.assertRaises(Exception) as ex:
            DbtParser.get_models(mock_self)

        mock_open.assert_called_once_with(Path(RUN_RESULTS_PATH))
        mock_self.parse_run_results.assert_called_once_with(run_results={})
        mock_self.parse_manifest.assert_not_called()
        self.assertIn("version to be", ex.exception.args[0])

    @patch("builtins.open", new_callable=mock_open, read_data="{}")
    def test_get_models_bad_upper_dbt_version(self, mock_open):
        mock_self = Mock()
        mock_self.project_dir = Path()
        mock_run_results = Mock()
        mock_self.parse_run_results.return_value = mock_run_results
        mock_run_results.metadata.dbt_version = "1.5.1"

        with self.assertRaises(Exception) as ex:
            DbtParser.get_models(mock_self)

        mock_open.assert_called_once_with(Path(RUN_RESULTS_PATH))
        mock_self.parse_run_results.assert_called_once_with(run_results={})
        mock_self.parse_manifest.assert_not_called()
        self.assertIn("version to be", ex.exception.args[0])

    @patch("builtins.open", new_callable=mock_open, read_data="{}")
    def test_get_models_no_success(self, mock_open):
        mock_self = Mock()
        mock_self.project_dir = Path()
        mock_run_results = Mock()
        mock_success_result = Mock()
        mock_failed_result = Mock()
        mock_manifest = Mock()
        mock_self.parse_run_results.return_value = mock_run_results
        mock_run_results.metadata.dbt_version = "1.0.0"
        mock_failed_result.unique_id = "failed_unique_id"
        mock_success_result.status.name = "success"
        mock_failed_result.status.name = "failed"
        mock_run_results.results = [mock_failed_result]
        mock_self.parse_manifest.return_value = mock_manifest
        mock_manifest.nodes = {"success_unique_id": "a_unique_id"}

        with self.assertRaises(Exception):
            DbtParser.get_models(mock_self)

        mock_open.assert_any_call(Path(RUN_RESULTS_PATH))
        mock_open.assert_any_call(Path(MANIFEST_PATH))
        mock_self.parse_run_results.assert_called_once_with(run_results={})
        mock_self.parse_manifest.assert_called_once_with(manifest={})

    @patch("builtins.open", new_callable=mock_open, read_data="key:\n  value")
    def test_set_project_dict(self, mock_open):
        expected_dict = {"key1": "value1"}
        mock_self = Mock()

        mock_self.project_dir = Path()
        mock_self.yaml.safe_load.return_value = expected_dict
        DbtParser.set_project_dict(mock_self)

        self.assertEqual(mock_self.project_dict, expected_dict)
        mock_open.assert_called_once_with(Path(PROJECT_FILE))

    def test_set_connection_snowflake_success(self):
        expected_driver = "snowflake"
        expected_credentials = {"user": "user", "password": "password"}
        mock_self = Mock()
<<<<<<< HEAD
        mock_self.profiles_dir = Path()
        mock_self.project_dict = {"profile": "profile_name"}
        mock_self.yaml.safe_load.return_value = profiles_dict
        mock_self.ProfileRenderer().render_data.return_value = profiles_dict["profile_name"]["outputs"]["connection1"]
=======
        mock_self._get_connection_creds.return_value = (expected_credentials, expected_driver)

>>>>>>> 0a8f3f3e
        DbtParser.set_connection(mock_self)

        self.assertIsInstance(mock_self.connection, dict)
        self.assertEqual(mock_self.connection.get("driver"), expected_driver)
        self.assertEqual(mock_self.connection.get("user"), expected_credentials["user"])
        self.assertEqual(mock_self.connection.get("password"), expected_credentials["password"])
        self.assertEqual(mock_self.requires_upper, True)
<<<<<<< HEAD

        mock_open_file.assert_called_once_with(Path(PROFILES_FILE))
        mock_self.yaml.safe_load.assert_called_once_with(mock_open_file())
=======
>>>>>>> 0a8f3f3e

    def test_set_connection_snowflake_no_password(self):
        expected_driver = "snowflake"
        expected_credentials = {"user": "user"}
        mock_self = Mock()
<<<<<<< HEAD
        mock_self.profiles_dir = Path()
        mock_self.project_dict = {"profile": "profile_name"}
        mock_self.yaml.safe_load.return_value = profiles_dict
        mock_self.ProfileRenderer().render_data.return_value = profiles_dict["profile_name"]["outputs"]["connection1"]
=======
        mock_self._get_connection_creds.return_value = (expected_credentials, expected_driver)
>>>>>>> 0a8f3f3e

        with self.assertRaises(Exception):
            DbtParser.set_connection(mock_self)

<<<<<<< HEAD
        mock_open_file.assert_called_once_with(Path(PROFILES_FILE))
        mock_self.yaml.safe_load.assert_called_once_with(mock_open_file())
=======
>>>>>>> 0a8f3f3e
        self.assertNotIsInstance(mock_self.connection, dict)

    def test_set_connection_bigquery_success(self):
        expected_driver = "bigquery"
        expected_credentials = {
            "method": "oauth",
            "project": "a_project",
            "dataset": "a_dataset",
        }
        mock_self = Mock()
<<<<<<< HEAD
        mock_self.profiles_dir = Path()
        mock_self.project_dict = {"profile": "profile_name"}
        mock_self.yaml.safe_load.return_value = profiles_dict
        mock_self.ProfileRenderer().render_data.return_value = profiles_dict["profile_name"]["outputs"]["connection1"]
=======
        mock_self._get_connection_creds.return_value = (expected_credentials, expected_driver)

>>>>>>> 0a8f3f3e
        DbtParser.set_connection(mock_self)

        self.assertIsInstance(mock_self.connection, dict)
        self.assertEqual(mock_self.connection.get("driver"), expected_driver)
<<<<<<< HEAD
        self.assertEqual(mock_self.connection.get("project"), expected_project)
        self.assertEqual(mock_self.connection.get("dataset"), expected_dataset)
        mock_open_file.assert_called_once_with(Path(PROFILES_FILE))
        mock_self.yaml.safe_load.assert_called_once_with(mock_open_file())
=======
        self.assertEqual(mock_self.connection.get("project"), expected_credentials["project"])
        self.assertEqual(mock_self.connection.get("dataset"), expected_credentials["dataset"])
>>>>>>> 0a8f3f3e

    def test_set_connection_bigquery_not_oauth(self):
        expected_driver = "bigquery"
        expected_credentials = {
            "method": "not_oauth",
            "project": "a_project",
            "dataset": "a_dataset",
        }

        mock_self = Mock()
<<<<<<< HEAD
        mock_self.profiles_dir = Path()
        mock_self.project_dict = {"profile": "profile_name"}
        mock_self.yaml.safe_load.return_value = profiles_dict
        mock_self.ProfileRenderer().render_data.return_value = profiles_dict["profile_name"]["outputs"]["connection1"]
        with self.assertRaises(Exception):
            DbtParser.set_connection(mock_self)

        mock_open_file.assert_called_once_with(Path(PROFILES_FILE))
        mock_self.yaml.safe_load.assert_called_once_with(mock_open_file())
=======
        mock_self._get_connection_creds.return_value = (expected_credentials, expected_driver)
        with self.assertRaises(Exception):
            DbtParser.set_connection(mock_self)

>>>>>>> 0a8f3f3e
        self.assertNotIsInstance(mock_self.connection, dict)

    def test_set_connection_not_implemented(self):
        expected_driver = "unimplemented_provider"

        mock_self = Mock()
        mock_self._get_connection_creds.return_value = (None, expected_driver)
        with self.assertRaises(NotImplementedError):
            DbtParser.set_connection(mock_self)

        self.assertNotIsInstance(mock_self.connection, dict)

    @patch("builtins.open", new_callable=mock_open, read_data="")
    def test_get_connection_creds_success(self, mock_open):
        profile_dict = {
            "a_profile": {
                "outputs": {
                    "a_target": {"type": "TYPE1", "credential_1": "credential_1", "credential_2": "credential_2"}
                },
                "target": "a_target",
            }
        }
        expected_credentials = profile_dict["a_profile"]["outputs"]["a_target"]
        mock_self = Mock()
<<<<<<< HEAD
        mock_self.profiles_dir = Path()
        mock_self.project_dir = Path()
        mock_self.project_dict = {"profile": "bad_key"}
        mock_self.yaml.safe_load.return_value = profiles_dict
        mock_self.ProfileRenderer().render_data.return_value = profiles_dict["profile_name"]["outputs"]["connection1"]
        with self.assertRaises(Exception):
            DbtParser.set_connection(mock_self)

        mock_open_file.assert_called_once_with(Path(PROFILES_FILE))
        mock_self.yaml.safe_load.assert_called_once_with(mock_open_file())
        self.assertNotIsInstance(mock_self.connection, dict)
=======
        mock_self.profiles_dir = ""
        mock_self.project_dict = {"profile": "a_profile"}
        mock_self.yaml.safe_load.return_value = profile_dict
        mock_self.ProfileRenderer().render_data.return_value = expected_credentials
        credentials, conn_type = DbtParser._get_connection_creds(mock_self)
        self.assertEqual(credentials, expected_credentials)
        self.assertEqual(conn_type, "type1")

    @patch("builtins.open", new_callable=mock_open, read_data="")
    def test_get_connection_no_matching_profile(self, mock_open):
        profile_dict = {"a_profile": {}}
        mock_self = Mock()
        mock_self.profiles_dir = ""
        mock_self.project_dict = {"profile": "wrong_profile"}
        mock_self.yaml.safe_load.return_value = profile_dict
        with self.assertRaises(ValueError):
            _, _ = DbtParser._get_connection_creds(mock_self)
>>>>>>> 0a8f3f3e

    @patch("builtins.open", new_callable=mock_open, read_data="")
    def test_get_connection_no_target(self, mock_open):
        profile_dict = {
            "a_profile": {
                "outputs": {
                    "a_target": {"type": "TYPE1", "credential_1": "credential_1", "credential_2": "credential_2"}
                },
            }
        }
        mock_self = Mock()
        mock_self.profiles_dir = ""
        mock_self.project_dict = {"profile": "a_profile"}
        mock_self.yaml.safe_load.return_value = profile_dict
        with self.assertRaises(ValueError):
            _, _ = DbtParser._get_connection_creds(mock_self)

    profile_yaml_no_outputs = """
    a_profile:
      target: a_target
    """

    @patch("builtins.open", new_callable=mock_open, read_data="")
    def test_get_connection_no_outputs(self, mock_open):
        profile_dict = {"a_profile": {"target": "a_target"}}
        mock_self = Mock()
<<<<<<< HEAD
        mock_self.profiles_dir = Path()
        mock_self.project_dir = Path()
        mock_self.project_dict = {"profile": "profile_name"}
        mock_self.yaml.safe_load.return_value = profiles_dict
        mock_self.ProfileRenderer().render_data.return_value = profiles_dict["profile_name"]["outputs"]["connection1"]
        with self.assertRaises(NotImplementedError):
            DbtParser.set_connection(mock_self)

        mock_open_file.assert_called_once_with(Path(PROFILES_FILE))
        mock_self.yaml.safe_load.assert_called_once_with(mock_open_file())
        self.assertNotIsInstance(mock_self.connection, dict)
=======
        mock_self.profiles_dir = ""
        mock_self.project_dict = {"profile": "a_profile"}
        mock_self.yaml.safe_load.return_value = profile_dict
        with self.assertRaises(ValueError):
            _, _ = DbtParser._get_connection_creds(mock_self)

    profile_yaml_no_credentials = """
    a_profile:
      outputs:
        a_target:
      target: a_target
    """

    @patch("builtins.open", new_callable=mock_open, read_data="")
    def test_get_connection_no_credentials(self, mock_open):
        profile_dict = {
            "a_profile": {
                "outputs": {"a_target": {}},
                "target": "a_target",
            }
        }
        mock_self = Mock()
        mock_self.profiles_dir = ""
        mock_self.project_dict = {"profile": "a_profile"}
        mock_self.yaml.safe_load.return_value = profile_dict
        with self.assertRaises(ValueError):
            _, _ = DbtParser._get_connection_creds(mock_self)

    @patch("builtins.open", new_callable=mock_open, read_data="")
    def test_get_connection_no_target_credentials(self, mock_open):
        profile_dict = {
            "a_profile": {
                "outputs": {
                    "a_target": {"type": "TYPE1", "credential_1": "credential_1", "credential_2": "credential_2"}
                },
                "target": "a_different_target",
            }
        }
        mock_self = Mock()
        mock_self.profiles_dir = ""
        mock_self.project_dict = {"profile": "a_profile"}
        mock_self.yaml.safe_load.return_value = profile_dict
        with self.assertRaises(ValueError):
            _, _ = DbtParser._get_connection_creds(mock_self)

    @patch("builtins.open", new_callable=mock_open, read_data="")
    def test_get_connection_no_type(self, mock_open):
        profile_dict = {
            "a_profile": {
                "outputs": {"a_target": {"credential_1": "credential_1", "credential_2": "credential_2"}},
                "target": "a_target",
            }
        }
        mock_self = Mock()
        mock_self.profiles_dir = ""
        mock_self.project_dict = {"profile": "a_profile"}
        mock_self.yaml.safe_load.return_value = profile_dict
        with self.assertRaises(ValueError):
            _, _ = DbtParser._get_connection_creds(mock_self)
>>>>>>> 0a8f3f3e


class TestDbtDiffer(unittest.TestCase):
    # These two integration tests can be used to test a real diff
    # export DATA_DIFF_DBT_PROJ=/path/to/a/dbt/project
    # Expects a valid dbt project using a ~/.dbt/profiles.yml with run results
    def test_integration_basic_dbt(self):
        project_dir = os.environ.get("DATA_DIFF_DBT_PROJ")
        if project_dir is not None:
            diff = run_datadiff_cli("--dbt", "--dbt-project-dir", project_dir)
            assert diff[-1].decode("utf-8") == "Diffs Complete!"
        else:
            pass

    def test_integration_cloud_dbt(self):
        project_dir = os.environ.get("DATA_DIFF_DBT_PROJ")
        if project_dir is not None:
            diff = run_datadiff_cli("--dbt", "--cloud", "--dbt-project-dir", project_dir)
            assert diff[-1].decode("utf-8") == "Diffs Complete!"
        else:
            pass

    @patch("data_diff.dbt.diff_tables")
    def test_local_diff(self, mock_diff_tables):
        mock_connection = Mock()
        mock_table1 = Mock()
        column_set = {"col1", "col2"}
        mock_table1.get_schema.return_value = column_set
        mock_table2 = Mock()
        mock_table2.get_schema.return_value = column_set
        mock_diff = MagicMock()
        mock_diff_tables.return_value = mock_diff
        mock_diff.__iter__.return_value = [1, 2, 3]
        dev_qualified_list = ["dev_db", "dev_schema", "dev_table"]
        prod_qualified_list = ["prod_db", "prod_schema", "prod_table"]
        expected_keys = ["key"]
        diff_vars = DiffVars(dev_qualified_list, prod_qualified_list, expected_keys, None, mock_connection)
        with patch("data_diff.dbt.connect_to_table", side_effect=[mock_table1, mock_table2]) as mock_connect:
            _local_diff(diff_vars)

        mock_diff_tables.assert_called_once_with(
            mock_table1, mock_table2, threaded=True, algorithm=Algorithm.JOINDIFF, extra_columns=ANY
        )
        self.assertEqual(len(mock_diff_tables.call_args[1]['extra_columns']), 2)
        self.assertEqual(mock_connect.call_count, 2)
        mock_connect.assert_any_call(mock_connection, ".".join(dev_qualified_list), tuple(expected_keys))
        mock_connect.assert_any_call(mock_connection, ".".join(prod_qualified_list), tuple(expected_keys))
        mock_diff.get_stats_string.assert_called_once()

    @patch("data_diff.dbt.diff_tables")
    def test_local_diff_no_diffs(self, mock_diff_tables):
        mock_connection = Mock()
        column_set = {"col1", "col2"}
        mock_table1 = Mock()
        mock_table1.get_schema.return_value = column_set
        mock_table2 = Mock()
        mock_table2.get_schema.return_value = column_set
        mock_diff = MagicMock()
        mock_diff_tables.return_value = mock_diff
        mock_diff.__iter__.return_value = []
        dev_qualified_list = ["dev_db", "dev_schema", "dev_table"]
        prod_qualified_list = ["prod_db", "prod_schema", "prod_table"]
        expected_keys = ["primary_key_column"]
        diff_vars = DiffVars(dev_qualified_list, prod_qualified_list, expected_keys, None, mock_connection)
        with patch("data_diff.dbt.connect_to_table", side_effect=[mock_table1, mock_table2]) as mock_connect:
            _local_diff(diff_vars)

        mock_diff_tables.assert_called_once_with(
            mock_table1, mock_table2, threaded=True, algorithm=Algorithm.JOINDIFF, extra_columns=ANY
        )
        self.assertEqual(len(mock_diff_tables.call_args[1]['extra_columns']), 2)
        self.assertEqual(mock_connect.call_count, 2)
        mock_connect.assert_any_call(mock_connection, ".".join(dev_qualified_list), tuple(expected_keys))
        mock_connect.assert_any_call(mock_connection, ".".join(prod_qualified_list), tuple(expected_keys))
        mock_diff.get_stats_string.assert_not_called()

    @patch("data_diff.dbt.rich.print")
    @patch("data_diff.dbt.os.environ")
    @patch("data_diff.dbt.requests.request")
    def test_cloud_diff(self, mock_request, mock_os_environ, mock_print):
        expected_api_key = "an_api_key"
        mock_response = Mock()
        mock_response.json.return_value = {"id": 123}
        mock_request.return_value = mock_response
        mock_os_environ.get.return_value = expected_api_key
        dev_qualified_list = ["dev_db", "dev_schema", "dev_table"]
        prod_qualified_list = ["prod_db", "prod_schema", "prod_table"]
        expected_datasource_id = 1
        expected_primary_keys = ["primary_key_column"]
        diff_vars = DiffVars(
            dev_qualified_list, prod_qualified_list, expected_primary_keys, expected_datasource_id, None
        )
        _cloud_diff(diff_vars)

        mock_request.assert_called_once()
        mock_print.assert_called_once()
        request_data_dict = mock_request.call_args[1]["json"]
        self.assertEqual(
            mock_request.call_args[1]["headers"]["Authorization"],
            "Key " + expected_api_key,
        )
        self.assertEqual(request_data_dict["data_source1_id"], expected_datasource_id)
        self.assertEqual(request_data_dict["data_source2_id"], expected_datasource_id)
        self.assertEqual(request_data_dict["table1"], prod_qualified_list)
        self.assertEqual(request_data_dict["table2"], dev_qualified_list)
        self.assertEqual(request_data_dict["pk_columns"], expected_primary_keys)

    @patch("data_diff.dbt.rich.print")
    @patch("data_diff.dbt.os.environ")
    @patch("data_diff.dbt.requests.request")
    def test_cloud_diff_ds_id_none(self, mock_request, mock_os_environ, mock_print):
        expected_api_key = "an_api_key"
        mock_response = Mock()
        mock_response.json.return_value = {"id": 123}
        mock_request.return_value = mock_response
        mock_os_environ.get.return_value = expected_api_key
        dev_qualified_list = ["dev_db", "dev_schema", "dev_table"]
        prod_qualified_list = ["prod_db", "prod_schema", "prod_table"]
        expected_datasource_id = None
        primary_keys = ["primary_key_column"]
        diff_vars = DiffVars(dev_qualified_list, prod_qualified_list, primary_keys, expected_datasource_id, None)
        with self.assertRaises(ValueError):
            _cloud_diff(diff_vars)

        mock_request.assert_not_called()
        mock_print.assert_not_called()

    @patch("data_diff.dbt.rich.print")
    @patch("data_diff.dbt.os.environ")
    @patch("data_diff.dbt.requests.request")
    def test_cloud_diff_api_key_none(self, mock_request, mock_os_environ, mock_print):
        expected_api_key = None
        mock_response = Mock()
        mock_response.json.return_value = {"id": 123}
        mock_request.return_value = mock_response
        mock_os_environ.get.return_value = expected_api_key
        dev_qualified_list = ["dev_db", "dev_schema", "dev_table"]
        prod_qualified_list = ["prod_db", "prod_schema", "prod_table"]
        expected_datasource_id = 1
        primary_keys = ["primary_key_column"]
        diff_vars = DiffVars(dev_qualified_list, prod_qualified_list, primary_keys, expected_datasource_id, None)
        with self.assertRaises(ValueError):
            _cloud_diff(diff_vars)

        mock_request.assert_not_called()
        mock_print.assert_not_called()

    @patch("data_diff.dbt._get_diff_vars")
    @patch("data_diff.dbt._local_diff")
    @patch("data_diff.dbt._cloud_diff")
    @patch("data_diff.dbt.DbtParser.__new__")
    @patch("data_diff.dbt.rich.print")
    def test_diff_is_cloud(self, mock_print, mock_dbt_parser, mock_cloud_diff, mock_local_diff, mock_get_diff_vars):
        mock_dbt_parser_inst = Mock()
        mock_model = Mock()
        expected_dbt_vars_dict = {
            "prod_database": "prod_db",
            "prod_schema": "prod_schema",
            "datasource_id": 1,
        }

        mock_dbt_parser.return_value = mock_dbt_parser_inst
        mock_dbt_parser_inst.get_models.return_value = [mock_model]
        mock_dbt_parser_inst.get_datadiff_variables.return_value = expected_dbt_vars_dict
        expected_diff_vars = DiffVars(["dev"], ["prod"], ["pks"], 123, None)
        mock_get_diff_vars.return_value = expected_diff_vars
        dbt_diff(is_cloud=True)
        mock_dbt_parser_inst.get_models.assert_called_once()
        mock_dbt_parser_inst.set_project_dict.assert_called_once()
        mock_dbt_parser_inst.set_connection.assert_not_called()

        mock_cloud_diff.assert_called_once_with(expected_diff_vars)
        mock_local_diff.assert_not_called()
        mock_print.assert_called_once()

    @patch("data_diff.dbt._get_diff_vars")
    @patch("data_diff.dbt._local_diff")
    @patch("data_diff.dbt._cloud_diff")
    @patch("data_diff.dbt.DbtParser.__new__")
    @patch("data_diff.dbt.rich.print")
    def test_diff_is_not_cloud(self, mock_print, mock_dbt_parser, mock_cloud_diff, mock_local_diff, mock_get_diff_vars):
        mock_dbt_parser_inst = Mock()
        mock_dbt_parser.return_value = mock_dbt_parser_inst
        mock_model = Mock()
        expected_dbt_vars_dict = {
            "prod_database": "prod_db",
            "prod_schema": "prod_schema",
            "datasource_id": 1,
        }
        mock_dbt_parser_inst.get_models.return_value = [mock_model]
        mock_dbt_parser_inst.get_datadiff_variables.return_value = expected_dbt_vars_dict
        expected_diff_vars = DiffVars(["dev"], ["prod"], ["pks"], 123, None)
        mock_get_diff_vars.return_value = expected_diff_vars
        dbt_diff(is_cloud=False)

        mock_dbt_parser_inst.get_models.assert_called_once()
        mock_dbt_parser_inst.set_project_dict.assert_called_once()
        mock_dbt_parser_inst.set_connection.assert_called_once()
        mock_cloud_diff.assert_not_called()
        mock_local_diff.assert_called_once_with(expected_diff_vars)
        mock_print.assert_called_once()

    @patch("data_diff.dbt._get_diff_vars")
    @patch("data_diff.dbt._local_diff")
    @patch("data_diff.dbt._cloud_diff")
    @patch("data_diff.dbt.DbtParser.__new__")
    @patch("data_diff.dbt.rich.print")
    def test_diff_no_prod_configs(
        self, mock_print, mock_dbt_parser, mock_cloud_diff, mock_local_diff, mock_get_diff_vars
    ):
        mock_dbt_parser_inst = Mock()
        mock_dbt_parser.return_value = mock_dbt_parser_inst
        mock_model = Mock()
        expected_dbt_vars_dict = {
            "datasource_id": 1,
        }

        mock_dbt_parser_inst.get_models.return_value = [mock_model]
        mock_dbt_parser_inst.get_datadiff_variables.return_value = expected_dbt_vars_dict
        expected_diff_vars = DiffVars(["dev"], ["prod"], ["pks"], 123, None)
        mock_get_diff_vars.return_value = expected_diff_vars
        with self.assertRaises(ValueError):
            dbt_diff(is_cloud=False)

        mock_dbt_parser_inst.get_models.assert_called_once()
        mock_dbt_parser_inst.set_project_dict.assert_called_once()
        mock_dbt_parser_inst.set_connection.assert_called_once()
        mock_dbt_parser_inst.get_primary_keys.assert_not_called()
        mock_cloud_diff.assert_not_called()
        mock_local_diff.assert_not_called()
        mock_print.assert_not_called()

    @patch("data_diff.dbt._get_diff_vars")
    @patch("data_diff.dbt._local_diff")
    @patch("data_diff.dbt._cloud_diff")
    @patch("data_diff.dbt.DbtParser.__new__")
    @patch("data_diff.dbt.rich.print")
    def test_diff_only_prod_db(self, mock_print, mock_dbt_parser, mock_cloud_diff, mock_local_diff, mock_get_diff_vars):
        mock_dbt_parser_inst = Mock()
        mock_dbt_parser.return_value = mock_dbt_parser_inst
        mock_model = Mock()
        expected_dbt_vars_dict = {
            "prod_database": "prod_db",
            "datasource_id": 1,
        }
        mock_dbt_parser_inst.get_models.return_value = [mock_model]
        mock_dbt_parser_inst.get_datadiff_variables.return_value = expected_dbt_vars_dict
        expected_diff_vars = DiffVars(["dev"], ["prod"], ["pks"], 123, None)
        mock_get_diff_vars.return_value = expected_diff_vars
        dbt_diff(is_cloud=False)

        mock_dbt_parser_inst.get_models.assert_called_once()
        mock_dbt_parser_inst.set_project_dict.assert_called_once()
        mock_dbt_parser_inst.set_connection.assert_called_once()
        mock_cloud_diff.assert_not_called()
        mock_local_diff.assert_called_once_with(expected_diff_vars)
        mock_print.assert_called_once()

    @patch("data_diff.dbt._get_diff_vars")
    @patch("data_diff.dbt._local_diff")
    @patch("data_diff.dbt._cloud_diff")
    @patch("data_diff.dbt.DbtParser.__new__")
    @patch("data_diff.dbt.rich.print")
    def test_diff_only_prod_schema(
        self, mock_print, mock_dbt_parser, mock_cloud_diff, mock_local_diff, mock_get_diff_vars
    ):
        mock_dbt_parser_inst = Mock()
        mock_dbt_parser.return_value = mock_dbt_parser_inst
        mock_model = Mock()
        expected_dbt_vars_dict = {
            "datasource_id": 1,
            "prod_schema": "prod_schema",
        }

        mock_dbt_parser_inst.get_models.return_value = [mock_model]
        mock_dbt_parser_inst.get_datadiff_variables.return_value = expected_dbt_vars_dict
        expected_diff_vars = DiffVars(["dev"], ["prod"], ["pks"], 123, None)
        mock_get_diff_vars.return_value = expected_diff_vars
        with self.assertRaises(ValueError):
            dbt_diff(is_cloud=False)

        mock_dbt_parser_inst.get_models.assert_called_once()
        mock_dbt_parser_inst.set_project_dict.assert_called_once()
        mock_dbt_parser_inst.set_connection.assert_called_once()
        mock_dbt_parser_inst.get_primary_keys.assert_not_called()
        mock_cloud_diff.assert_not_called()
        mock_local_diff.assert_not_called()
        mock_print.assert_not_called()

    @patch("data_diff.dbt._get_diff_vars")
    @patch("data_diff.dbt._local_diff")
    @patch("data_diff.dbt._cloud_diff")
    @patch("data_diff.dbt.DbtParser.__new__")
    @patch("data_diff.dbt.rich.print")
    def test_diff_is_cloud_no_pks(
        self, mock_print, mock_dbt_parser, mock_cloud_diff, mock_local_diff, mock_get_diff_vars
    ):
        mock_dbt_parser_inst = Mock()
        mock_dbt_parser.return_value = mock_dbt_parser_inst
        mock_model = Mock()
        expected_dbt_vars_dict = {
            "prod_database": "prod_db",
            "prod_schema": "prod_schema",
            "datasource_id": 1,
        }

        mock_dbt_parser_inst.get_models.return_value = [mock_model]
        mock_dbt_parser_inst.get_datadiff_variables.return_value = expected_dbt_vars_dict
        expected_diff_vars = DiffVars(["dev"], ["prod"], [], 123, None)
        mock_get_diff_vars.return_value = expected_diff_vars
        dbt_diff(is_cloud=True)

        mock_dbt_parser_inst.get_models.assert_called_once()
        mock_dbt_parser_inst.set_project_dict.assert_called_once()
        mock_dbt_parser_inst.set_connection.assert_not_called()
        mock_cloud_diff.assert_not_called()
        mock_local_diff.assert_not_called()
        self.assertEqual(mock_print.call_count, 2)

    @patch("data_diff.dbt._get_diff_vars")
    @patch("data_diff.dbt._local_diff")
    @patch("data_diff.dbt._cloud_diff")
    @patch("data_diff.dbt.DbtParser.__new__")
    @patch("data_diff.dbt.rich.print")
    def test_diff_not_is_cloud_no_pks(
        self, mock_print, mock_dbt_parser, mock_cloud_diff, mock_local_diff, mock_get_diff_vars
    ):
        mock_dbt_parser_inst = Mock()
        mock_dbt_parser.return_value = mock_dbt_parser_inst
        mock_model = Mock()
        expected_dbt_vars_dict = {
            "prod_database": "prod_db",
            "prod_schema": "prod_schema",
            "datasource_id": 1,
        }

        mock_dbt_parser_inst.get_models.return_value = [mock_model]
        mock_dbt_parser_inst.get_datadiff_variables.return_value = expected_dbt_vars_dict

        expected_diff_vars = DiffVars(["dev"], ["prod"], [], 123, None)
        mock_get_diff_vars.return_value = expected_diff_vars
        dbt_diff(is_cloud=False)
        mock_dbt_parser_inst.get_models.assert_called_once()
        mock_dbt_parser_inst.set_project_dict.assert_called_once()
        mock_dbt_parser_inst.set_connection.assert_called_once()
        mock_cloud_diff.assert_not_called()
        mock_local_diff.assert_not_called()
        self.assertEqual(mock_print.call_count, 2)<|MERGE_RESOLUTION|>--- conflicted
+++ resolved
@@ -148,15 +148,8 @@
         expected_driver = "snowflake"
         expected_credentials = {"user": "user", "password": "password"}
         mock_self = Mock()
-<<<<<<< HEAD
-        mock_self.profiles_dir = Path()
-        mock_self.project_dict = {"profile": "profile_name"}
-        mock_self.yaml.safe_load.return_value = profiles_dict
-        mock_self.ProfileRenderer().render_data.return_value = profiles_dict["profile_name"]["outputs"]["connection1"]
-=======
         mock_self._get_connection_creds.return_value = (expected_credentials, expected_driver)
 
->>>>>>> 0a8f3f3e
         DbtParser.set_connection(mock_self)
 
         self.assertIsInstance(mock_self.connection, dict)
@@ -164,34 +157,16 @@
         self.assertEqual(mock_self.connection.get("user"), expected_credentials["user"])
         self.assertEqual(mock_self.connection.get("password"), expected_credentials["password"])
         self.assertEqual(mock_self.requires_upper, True)
-<<<<<<< HEAD
-
-        mock_open_file.assert_called_once_with(Path(PROFILES_FILE))
-        mock_self.yaml.safe_load.assert_called_once_with(mock_open_file())
-=======
->>>>>>> 0a8f3f3e
 
     def test_set_connection_snowflake_no_password(self):
         expected_driver = "snowflake"
         expected_credentials = {"user": "user"}
         mock_self = Mock()
-<<<<<<< HEAD
-        mock_self.profiles_dir = Path()
-        mock_self.project_dict = {"profile": "profile_name"}
-        mock_self.yaml.safe_load.return_value = profiles_dict
-        mock_self.ProfileRenderer().render_data.return_value = profiles_dict["profile_name"]["outputs"]["connection1"]
-=======
         mock_self._get_connection_creds.return_value = (expected_credentials, expected_driver)
->>>>>>> 0a8f3f3e
 
         with self.assertRaises(Exception):
             DbtParser.set_connection(mock_self)
 
-<<<<<<< HEAD
-        mock_open_file.assert_called_once_with(Path(PROFILES_FILE))
-        mock_self.yaml.safe_load.assert_called_once_with(mock_open_file())
-=======
->>>>>>> 0a8f3f3e
         self.assertNotIsInstance(mock_self.connection, dict)
 
     def test_set_connection_bigquery_success(self):
@@ -202,28 +177,14 @@
             "dataset": "a_dataset",
         }
         mock_self = Mock()
-<<<<<<< HEAD
-        mock_self.profiles_dir = Path()
-        mock_self.project_dict = {"profile": "profile_name"}
-        mock_self.yaml.safe_load.return_value = profiles_dict
-        mock_self.ProfileRenderer().render_data.return_value = profiles_dict["profile_name"]["outputs"]["connection1"]
-=======
         mock_self._get_connection_creds.return_value = (expected_credentials, expected_driver)
 
->>>>>>> 0a8f3f3e
         DbtParser.set_connection(mock_self)
 
         self.assertIsInstance(mock_self.connection, dict)
         self.assertEqual(mock_self.connection.get("driver"), expected_driver)
-<<<<<<< HEAD
-        self.assertEqual(mock_self.connection.get("project"), expected_project)
-        self.assertEqual(mock_self.connection.get("dataset"), expected_dataset)
-        mock_open_file.assert_called_once_with(Path(PROFILES_FILE))
-        mock_self.yaml.safe_load.assert_called_once_with(mock_open_file())
-=======
         self.assertEqual(mock_self.connection.get("project"), expected_credentials["project"])
         self.assertEqual(mock_self.connection.get("dataset"), expected_credentials["dataset"])
->>>>>>> 0a8f3f3e
 
     def test_set_connection_bigquery_not_oauth(self):
         expected_driver = "bigquery"
@@ -234,22 +195,10 @@
         }
 
         mock_self = Mock()
-<<<<<<< HEAD
-        mock_self.profiles_dir = Path()
-        mock_self.project_dict = {"profile": "profile_name"}
-        mock_self.yaml.safe_load.return_value = profiles_dict
-        mock_self.ProfileRenderer().render_data.return_value = profiles_dict["profile_name"]["outputs"]["connection1"]
-        with self.assertRaises(Exception):
-            DbtParser.set_connection(mock_self)
-
-        mock_open_file.assert_called_once_with(Path(PROFILES_FILE))
-        mock_self.yaml.safe_load.assert_called_once_with(mock_open_file())
-=======
         mock_self._get_connection_creds.return_value = (expected_credentials, expected_driver)
         with self.assertRaises(Exception):
             DbtParser.set_connection(mock_self)
 
->>>>>>> 0a8f3f3e
         self.assertNotIsInstance(mock_self.connection, dict)
 
     def test_set_connection_not_implemented(self):
@@ -274,20 +223,7 @@
         }
         expected_credentials = profile_dict["a_profile"]["outputs"]["a_target"]
         mock_self = Mock()
-<<<<<<< HEAD
         mock_self.profiles_dir = Path()
-        mock_self.project_dir = Path()
-        mock_self.project_dict = {"profile": "bad_key"}
-        mock_self.yaml.safe_load.return_value = profiles_dict
-        mock_self.ProfileRenderer().render_data.return_value = profiles_dict["profile_name"]["outputs"]["connection1"]
-        with self.assertRaises(Exception):
-            DbtParser.set_connection(mock_self)
-
-        mock_open_file.assert_called_once_with(Path(PROFILES_FILE))
-        mock_self.yaml.safe_load.assert_called_once_with(mock_open_file())
-        self.assertNotIsInstance(mock_self.connection, dict)
-=======
-        mock_self.profiles_dir = ""
         mock_self.project_dict = {"profile": "a_profile"}
         mock_self.yaml.safe_load.return_value = profile_dict
         mock_self.ProfileRenderer().render_data.return_value = expected_credentials
@@ -299,12 +235,11 @@
     def test_get_connection_no_matching_profile(self, mock_open):
         profile_dict = {"a_profile": {}}
         mock_self = Mock()
-        mock_self.profiles_dir = ""
+        mock_self.profiles_dir = Path()
         mock_self.project_dict = {"profile": "wrong_profile"}
         mock_self.yaml.safe_load.return_value = profile_dict
         with self.assertRaises(ValueError):
             _, _ = DbtParser._get_connection_creds(mock_self)
->>>>>>> 0a8f3f3e
 
     @patch("builtins.open", new_callable=mock_open, read_data="")
     def test_get_connection_no_target(self, mock_open):
@@ -316,7 +251,7 @@
             }
         }
         mock_self = Mock()
-        mock_self.profiles_dir = ""
+        mock_self.profiles_dir = Path()
         mock_self.project_dict = {"profile": "a_profile"}
         mock_self.yaml.safe_load.return_value = profile_dict
         with self.assertRaises(ValueError):
@@ -331,20 +266,7 @@
     def test_get_connection_no_outputs(self, mock_open):
         profile_dict = {"a_profile": {"target": "a_target"}}
         mock_self = Mock()
-<<<<<<< HEAD
         mock_self.profiles_dir = Path()
-        mock_self.project_dir = Path()
-        mock_self.project_dict = {"profile": "profile_name"}
-        mock_self.yaml.safe_load.return_value = profiles_dict
-        mock_self.ProfileRenderer().render_data.return_value = profiles_dict["profile_name"]["outputs"]["connection1"]
-        with self.assertRaises(NotImplementedError):
-            DbtParser.set_connection(mock_self)
-
-        mock_open_file.assert_called_once_with(Path(PROFILES_FILE))
-        mock_self.yaml.safe_load.assert_called_once_with(mock_open_file())
-        self.assertNotIsInstance(mock_self.connection, dict)
-=======
-        mock_self.profiles_dir = ""
         mock_self.project_dict = {"profile": "a_profile"}
         mock_self.yaml.safe_load.return_value = profile_dict
         with self.assertRaises(ValueError):
@@ -366,7 +288,7 @@
             }
         }
         mock_self = Mock()
-        mock_self.profiles_dir = ""
+        mock_self.profiles_dir = Path()
         mock_self.project_dict = {"profile": "a_profile"}
         mock_self.yaml.safe_load.return_value = profile_dict
         with self.assertRaises(ValueError):
@@ -383,7 +305,7 @@
             }
         }
         mock_self = Mock()
-        mock_self.profiles_dir = ""
+        mock_self.profiles_dir = Path()
         mock_self.project_dict = {"profile": "a_profile"}
         mock_self.yaml.safe_load.return_value = profile_dict
         with self.assertRaises(ValueError):
@@ -398,12 +320,11 @@
             }
         }
         mock_self = Mock()
-        mock_self.profiles_dir = ""
+        mock_self.profiles_dir = Path()
         mock_self.project_dict = {"profile": "a_profile"}
         mock_self.yaml.safe_load.return_value = profile_dict
         with self.assertRaises(ValueError):
             _, _ = DbtParser._get_connection_creds(mock_self)
->>>>>>> 0a8f3f3e
 
 
 class TestDbtDiffer(unittest.TestCase):
