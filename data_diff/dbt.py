--- conflicted
+++ resolved
@@ -5,12 +5,8 @@
 import rich
 from dataclasses import dataclass
 from packaging.version import parse as parse_version
-<<<<<<< HEAD
-from typing import List, Optional, Dict
+from typing import List, Optional, Dict, Tuple
 from pathlib import Path
-=======
-from typing import List, Optional, Dict, Tuple
->>>>>>> 0a8f3f3e
 
 import requests
 
@@ -318,14 +314,9 @@
         with open(self.project_dir / PROJECT_FILE) as project:
             self.project_dict = self.yaml.safe_load(project)
 
-<<<<<<< HEAD
-    def set_connection(self):
-        with open(self.profiles_dir / PROFILES_FILE) as profiles:
-=======
     def _get_connection_creds(self) -> Tuple[Dict[str, str], str]:
-        profiles_path = self.profiles_dir + PROFILES_FILE
+        profiles_path = self.profiles_dir / PROFILES_FILE
         with open(profiles_path) as profiles:
->>>>>>> 0a8f3f3e
             profiles = self.yaml.safe_load(profiles)
 
         dbt_profile = self.project_dict.get("profile")
