--- conflicted
+++ resolved
@@ -297,9 +297,6 @@
     path: DbPath
     schema: Optional[Schema] = field(default=None, repr=False)
 
-<<<<<<< HEAD
-    def create(self, source_table: ITable = None, *, if_not_exists=False, primary_keys=None):
-=======
     @property
     def source_table(self):
         return self
@@ -309,9 +306,8 @@
         return ".".join(map(c.quote, path))
 
     # Statement shorthands
-
-    def create(self, source_table: ITable = None, *, if_not_exists=False):
->>>>>>> 1a86c580
+    def create(self, source_table: ITable = None, *, if_not_exists=False, primary_keys=None):
+
         if source_table is None and not self.schema:
             raise ValueError("Either schema or source table needed to create table")
         if isinstance(source_table, TablePath):
@@ -652,7 +648,6 @@
         if self.source_table:
             return f"CREATE TABLE {ne}{c.compile(self.path)} AS {c.compile(self.source_table)}"
 
-<<<<<<< HEAD
         schema = ", ".join(f"{c.database.quote(k)} {c.database.type_repr(v)}" for k, v in self.path.schema.items())
         pks = (
             ", PRIMARY KEY (%s)" % ", ".join(self.primary_keys)
@@ -660,10 +655,6 @@
             else ""
         )
         return f"CREATE TABLE {ne}{c.compile(self.path)}({schema}{pks})"
-=======
-        schema = ", ".join(f"{c.quote(k)} {c.database.type_repr(v)}" for k, v in self.path.schema.items())
-        return f"CREATE TABLE {ne}{c.compile(self.path)}({schema})"
->>>>>>> 1a86c580
 
 
 @dataclass
